--- conflicted
+++ resolved
@@ -233,13 +233,8 @@
             'execute_code',
             lambda SQL_State: END if SQL_State.get('py_error', None) is None else 'generate_code'
         )
-<<<<<<< HEAD
+
         checkpointer = MemorySaver()
-        # graph.compile(checkpointer=checkpointer)
-=======
-
-        checkpointer = MemorySaver()
->>>>>>> 781a9919
         graph = Graph.compile(checkpointer=checkpointer)
 
         return graph
